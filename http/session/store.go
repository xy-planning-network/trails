--- conflicted
+++ resolved
@@ -101,10 +101,6 @@
 	}
 
 	c.Options.Domain = cfg.Domain
-<<<<<<< HEAD
-=======
-	c.Options.Secure = !(s.env.IsDevelopment() || s.env.IsTesting())
->>>>>>> 71b38dff
 	c.Options.HttpOnly = true
 	c.Options.SameSite = http.SameSiteStrictMode
 	c.Options.Secure = !(s.env.IsDevelopment() || s.env.IsTesting())
